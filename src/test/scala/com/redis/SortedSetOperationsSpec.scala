--- conflicted
+++ resolved
@@ -103,7 +103,14 @@
     }
   }
   
-<<<<<<< HEAD
+  describe("zcount") {
+    it ("should return the number of elements between min and max") {
+      add
+      
+      zcount("hackers", 1912, 1920) should equal(Some(2))
+    }
+  }
+
   describe("zrangebyscore") {
     it ("should do a zrangebyscore (with scores)") {
       add
@@ -111,14 +118,5 @@
 
       zrangebyscoreWithScore("hackers", 1940, true, 1960, true, None).get should equal (List ( ("alan kay", 1940), ("richard stallman", 1953) ))
     }
-  }  
-=======
-  describe("zcount") {
-    it ("should return the number of elements between min and max") {
-      add
-      
-      zcount("hackers", 1912, 1920) should equal(Some(2))
-    }
-  }
->>>>>>> a07da855
+  } 
 }