package com.redis

import org.scalatest.FunSpec
import org.scalatest.BeforeAndAfterEach
import org.scalatest.BeforeAndAfterAll
import org.scalatest.Matchers
import org.scalatest.junit.JUnitRunner
import org.junit.runner.RunWith


@RunWith(classOf[JUnitRunner])
class HashOperationsSpec extends FunSpec 
                     with Matchers
                     with BeforeAndAfterEach
                     with BeforeAndAfterAll {

  val r = new RedisClient("localhost", 6379)

  override def beforeEach = {
  }

  override def afterEach = {
    r.flushdb
  }

  override def afterAll = {
    r.disconnect
  }
  
  describe("hset") {
    it("should set and get fields") {
      r.hset("hash1", "field1", "val")
      r.hget("hash1", "field1") should be(Some("val"))
    }

    it("should return true if field did not exist and was inserted") {
      r.hdel("hash1", "field1")
      r.hset("hash1", "field1", "val") should be(true)
    }

    it("should return false if field existed before and was overwritten") {
      r.hset("hash1", "field1", "val")
      r.hset("hash1", "field1", "val") should be(false)
    }
    
    it("should set and get maps") {
      r.hmset("hash2", Map("field1" -> "val1", "field2" -> "val2"))
      r.hmget("hash2", "field1") should be(Some(Map("field1" -> "val1")))
      r.hmget("hash2", "field1", "field2") should be(Some(Map("field1" -> "val1", "field2" -> "val2")))
      r.hmget("hash2", "field1", "field2", "field3") should be(Some(Map("field1" -> "val1", "field2" -> "val2")))
    }
    
    it("should increment map values") {
      r.hincrby("hash3", "field1", 1)
      r.hget("hash3", "field1") should be(Some("1"))
    }
    
    it("should check existence") {
      r.hset("hash4", "field1", "val")
      r.hexists("hash4", "field1") should equal(true)
      r.hexists("hash4", "field2") should equal(false)
    }
    
    it("should delete fields") {
      r.hset("hash5", "field1", "val")
      r.hexists("hash5", "field1") should equal(true)
      r.hdel("hash5", "field1") should equal(Some(1))
      r.hexists("hash5", "field1") should equal(false)
      r.hmset("hash5", Map("field1" -> "val1", "field2" -> "val2"))
      r.hdel("hash5", "field1", "field2") should equal(Some(2))
    }
    
    it("should return the length of the fields") {
      r.hmset("hash6", Map("field1" -> "val1", "field2" -> "val2"))
      r.hlen("hash6") should be(Some(2))
    }
    
    it("should return the aggregates") {
      r.hmset("hash7", Map("field1" -> "val1", "field2" -> "val2"))
      r.hkeys("hash7") should be(Some(List("field1", "field2")))
      r.hvals("hash7") should be(Some(List("val1", "val2")))
      r.hgetall1("hash7") should be(Some(Map("field1" -> "val1", "field2" -> "val2")))
    }

    it("should increment map values by floats") {
      r.hset("hash1", "field1", 10.50f)
      r.hincrbyfloat("hash1", "field1", 0.1f) should be(Some(10.6f))
      r.hset("hash1", "field1", 5.0e3f)
      r.hincrbyfloat("hash1", "field1", 2.0e2f) should be(Some(5200f))
      r.hset("hash1", "field1", "abc")
      val thrown = the [Exception] thrownBy { r.hincrbyfloat("hash1", "field1", 2.0e2f) }
<<<<<<< HEAD
      thrown.getMessage should include regex "hash value is not a (valid )?float"
=======
      thrown.getMessage should include("hash value is not a float")
    }

    it("should delete multiple keys if present on a hash") {
      r.hset("hash100", "key1", 10.20f)
      r.hset("hash100", "key2", 10.30f)
      r.hset("hash100", "key3", 10.40f)
      r.hset("hash100", "key4", 10.50f)
      r.hset("hash100", "key5", 10.60f)
      r.hkeys("hash100") should be(Some(List("key1", "key2", "key3", "key4", "key5")))
      r.hdel("hash100", "key1", "key2", "key3", "key4", "key5") should equal(Some(5))
      r.hkeys("hash100") should be(Some(List()))
>>>>>>> 37078e31
    }
  }

  describe("hset1") {
    it("should set field") {
      r.hset1("hash1", "field1", "val")
      r.hget("hash1", "field1") should be(Some("val"))
    }

    it("should return Some(1L) if field did not exist and was inserted") {
      r.hdel("hash1", "field1")
      r.hset1("hash1", "field1", "val") should be(Some(1L))
    }

    it("should return Some(0L) if field existed before and was overwritten") {
      r.hset1("hash1", "field1", "val")
      r.hset1("hash1", "field1", "val") should be(Some(0L))
    }
  }

  describe("hgetall1") {
    it("should behave symmetrically with hmset") {
      r.hmset("hash1", Map("field1" -> "val1", "field2" -> "val2"))
      val thrown = the [Exception] thrownBy { r.hmset("hash2", Map()) }
      r.hget("hash1", "field1") should be(Some("val1"))
      r.hgetall1("hash1") should be(Some(Map("field1" -> "val1", "field2" -> "val2")))
      r.hget("hash1", "foo") should be(None)
      r.hgetall1("hash12") should be(None)
    }
  }
    
}<|MERGE_RESOLUTION|>--- conflicted
+++ resolved
@@ -89,9 +89,6 @@
       r.hincrbyfloat("hash1", "field1", 2.0e2f) should be(Some(5200f))
       r.hset("hash1", "field1", "abc")
       val thrown = the [Exception] thrownBy { r.hincrbyfloat("hash1", "field1", 2.0e2f) }
-<<<<<<< HEAD
-      thrown.getMessage should include regex "hash value is not a (valid )?float"
-=======
       thrown.getMessage should include("hash value is not a float")
     }
 
@@ -104,7 +101,6 @@
       r.hkeys("hash100") should be(Some(List("key1", "key2", "key3", "key4", "key5")))
       r.hdel("hash100", "key1", "key2", "key3", "key4", "key5") should equal(Some(5))
       r.hkeys("hash100") should be(Some(List()))
->>>>>>> 37078e31
     }
   }
 
