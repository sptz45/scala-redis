--- conflicted
+++ resolved
@@ -1,9 +1,9 @@
 package com.redis
 
+import java.io._
 import java.net.Socket
 
 import serialization.Parse.parseStringSafe
-import java.io._
 
 trait IO extends Log {
   val host: String
@@ -83,15 +83,10 @@
     var found: List[Int] = Nil
     var build = new scala.collection.mutable.ArrayBuilder.ofByte
     while (delimiter != Nil) {
-<<<<<<< HEAD
-      val next = in.read
-      if (next == -1) throw new IOException("stream was closed unexpectedly!")
-=======
       val next = try {
         in.read
       } catch {case e => -1}
       if (next < 0) return null
->>>>>>> d81e7e75
       if (next == delimiter.head) {
         found ::= delimiter.head
         delimiter = delimiter.tail
